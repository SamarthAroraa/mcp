--- conflicted
+++ resolved
@@ -44,11 +44,7 @@
     "@oclif/core": "^4.3.3",
     "@salesforce/agents": "^0.15.4",
     "@salesforce/apex-node": "^8.1.32",
-<<<<<<< HEAD
     "@salesforce/core": "^8.17.0",
-=======
-    "@salesforce/core": "^8.16.0",
->>>>>>> 4a3b350e
     "@salesforce/kit": "^3.1.6",
     "@salesforce/source-deploy-retrieve": "^12.20.1",
     "@salesforce/source-tracking": "^7.4.6",
