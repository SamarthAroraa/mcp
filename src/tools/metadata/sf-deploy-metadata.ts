--- conflicted
+++ resolved
@@ -16,12 +16,7 @@
 
 import { z } from 'zod';
 
-<<<<<<< HEAD
-import { McpServer } from '@modelcontextprotocol/sdk/server/mcp.js';
 import { Connection, Org, SfError, SfProject } from '@salesforce/core';
-=======
-import { Connection, Org, SfProject } from '@salesforce/core';
->>>>>>> 09ac8c9a
 import { SourceTracking } from '@salesforce/source-tracking';
 import { ComponentSet, ComponentSetBuilder } from '@salesforce/source-deploy-retrieve';
 import { ensureString } from '@salesforce/ts-types';
