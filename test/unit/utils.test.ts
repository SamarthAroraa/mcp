/*
 * Copyright 2025, Salesforce, Inc.
 *
 * Licensed under the Apache License, Version 2.0 (the "License");
 * you may not use this file except in compliance with the License.
 * You may obtain a copy of the License at
 *
 *     http://www.apache.org/licenses/LICENSE-2.0
 *
 * Unless required by applicable law or agreed to in writing, software
 * distributed under the License is distributed on an "AS IS" BASIS,
 * WITHOUT WARRANTIES OR CONDITIONS OF ANY KIND, either express or implied.
 * See the License for the specific language governing permissions and
 * limitations under the License.
 */
import { sep } from 'node:path';
import { expect } from 'chai';
import sinon from 'sinon';
<<<<<<< HEAD
import { textResponse, getEnabledToolsets, parseStartupArguments, buildOrgAllowList } from '../../src/shared/utils.js';
=======
import {
  textResponse,
  getEnabledToolsets,
  parseStartupArguments,
  parseAllowedOrgs,
  sanitizePath,
} from '../../src/shared/utils.js';
>>>>>>> 9fa4c30b

// Create a mock version of availableToolsets for testing instead of importing from index.js
// This avoids the error with parseArgs when running tests
const MOCK_AVAILABLE_TOOLSETS = ['all', 'orgs', 'data', 'users'];

describe('utilities tests', () => {
  // Common test setup
  const sandbox = sinon.createSandbox();
  let processExitStub: sinon.SinonStub;
  let consoleErrorStub: sinon.SinonStub;

  beforeEach(() => {
    // Set up common stubs used by multiple tests
    processExitStub = sandbox.stub(process, 'exit');
    consoleErrorStub = sandbox.stub(console, 'error');
  });

  afterEach(() => {
    // Clean up common stubs
    sandbox.restore();
  });

  describe('parseStartupArguments', () => {
    let originalArgv: string[];

    beforeEach(() => {
      originalArgv = process.argv;
    });

    afterEach(() => {
      process.argv = originalArgv;
    });

    it('should return default toolsets when no options are provided', () => {
      process.argv = ['/usr/bin/node', 'sf-mcp-server', 'DEFAULT_TARGET_ORG'];

      const result = parseStartupArguments();

      expect(result.values.toolsets).to.equal('all');
      expect(result.positionals).to.deep.equal(['DEFAULT_TARGET_ORG']);
    });

    it('should parse specified toolsets correctly', () => {
      process.argv = ['/usr/bin/node', 'sf-mcp-server', '--toolsets', 'orgs,data', 'DEFAULT_TARGET_ORG'];

      const result = parseStartupArguments();

      expect(result.values.toolsets).to.equal('orgs,data');
      expect(result.positionals).to.deep.equal(['DEFAULT_TARGET_ORG']);
    });

    it('should parse specified toolsets with short option correctly', () => {
      process.argv = ['/usr/bin/node', 'sf-mcp-server', '-t', 'orgs,data', 'DEFAULT_TARGET_ORG'];

      const result = parseStartupArguments();

      expect(result.values.toolsets).to.equal('orgs,data');
      expect(result.positionals).to.deep.equal(['DEFAULT_TARGET_ORG']);
    });

    it('should properly parse values and positional args (even with mixed order)', () => {
      process.argv = ['/usr/bin/node', 'sf-mcp-server', 'my-org-alias', '-t', 'orgs,data', 'DEFAULT_TARGET_ORG'];

      const result = parseStartupArguments();

      expect(result.values.toolsets).to.equal('orgs,data');
      expect(result.positionals).to.deep.equal(['my-org-alias', 'DEFAULT_TARGET_ORG']);
    });

    it('should handle multiple positional arguments', () => {
      process.argv = ['/usr/bin/node', 'sf-mcp-server', 'DEFAULT_TARGET_ORG', 'user@example.com', 'my-org-alias'];

      const result = parseStartupArguments();

      // all is the default toolset
      expect(result.values.toolsets).to.equal('all');
      expect(result.positionals).to.deep.equal(['DEFAULT_TARGET_ORG', 'user@example.com', 'my-org-alias']);
    });

    it('should handle when server is started with local node path', () => {
      process.argv = ['/usr/bin/node', '/path/to/server.js', 'DEFAULT_TARGET_ORG'];

      const result = parseStartupArguments();

      expect(result.positionals).to.deep.equal(['DEFAULT_TARGET_ORG']);
    });

    it('should exit with code 1 when executable index cannot be found', () => {
      process.argv = ['/usr/bin/node', 'some-other-script'];

      parseStartupArguments();

      expect(processExitStub.calledWith(1)).to.be.true;
      const errorCall = consoleErrorStub
        .getCalls()
        .find(
          (call) =>
            call.args[0] &&
            typeof call.args[0] === 'string' &&
            call.args[0].includes('Something went wrong parsing args')
        );
      expect(errorCall).to.not.be.undefined;
    });
  });

  describe('textResponse', () => {
    it('should return a properly formatted response object with default isError=false', () => {
      const message = 'Test message';
      const result = textResponse(message);

      expect(result).to.deep.equal({
        isError: false,
        content: [
          {
            type: 'text',
            text: message,
          },
        ],
      });
    });

    it('should return a response object with isError=true when specified', () => {
      const errorMessage = 'Error occurred';
      const result = textResponse(errorMessage, true);

      expect(result).to.deep.equal({
        isError: true,
        content: [
          {
            type: 'text',
            text: errorMessage,
          },
        ],
      });
    });

    it('should throw an error when given an empty string', () => {
      expect(() => textResponse('')).to.throw('textResponse error: "text" cannot be empty');
    });

    it('should handle very long string input', () => {
      const longString = 'a'.repeat(1000);
      const result = textResponse(longString);

      expect(result.content[0].text).to.equal(longString);
      expect(result.content[0].text.length).to.equal(1000);
      expect(result.isError).to.be.false;
    });
  });

  describe('getEnabledToolsets', () => {
    it('should return a Set of enabled toolsets when all inputs are valid', () => {
      const toolsetsInput = 'orgs,data';

      const result = getEnabledToolsets(MOCK_AVAILABLE_TOOLSETS, toolsetsInput);

      expect(result).to.be.instanceOf(Set);
      expect(Array.from(result)).to.deep.equal(['orgs', 'data']);
      expect(processExitStub.called).to.be.false;
    });

    it('should handle a single toolset input', () => {
      const toolsetsInput = 'orgs';

      const result = getEnabledToolsets(MOCK_AVAILABLE_TOOLSETS, toolsetsInput);

      expect(Array.from(result)).to.deep.equal(['orgs']);
    });

    it('should handle spaces in the input string', () => {
      const toolsetsInput = 'orgs, data , users';

      const result = getEnabledToolsets(MOCK_AVAILABLE_TOOLSETS, toolsetsInput);

      expect(Array.from(result)).to.deep.equal(['orgs', 'data', 'users']);
    });

    it('should exit with code 1 when an invalid toolset is provided', () => {
      const toolsetsInput = 'orgs,invalid';

      getEnabledToolsets(MOCK_AVAILABLE_TOOLSETS, toolsetsInput);

      expect(processExitStub.calledWith(1)).to.be.true;
      expect(consoleErrorStub.calledWithMatch(/not in the allowed toolset list/)).to.be.true;
      expect(consoleErrorStub.calledWithMatch(/invalid/)).to.be.true;
    });

    it('should display the appropriate error message when invalid toolset is provided', () => {
      const toolsetsInput = 'invalid';

      getEnabledToolsets(MOCK_AVAILABLE_TOOLSETS, toolsetsInput);

      expect(consoleErrorStub.calledWithMatch(/not in the allowed toolset list/)).to.be.true;
      expect(consoleErrorStub.calledWithMatch(/orgs, data, users/)).to.be.true;
      expect(consoleErrorStub.neverCalledWithMatch(/all \(default\), all/)).to.be.true;
    });

    it('should log enabled toolsets to console.error', () => {
      const toolsetsInput = 'data,users';

      getEnabledToolsets(MOCK_AVAILABLE_TOOLSETS, toolsetsInput);

      expect(consoleErrorStub.calledWith('Enabling toolsets:', 'data, users')).to.be.true;
    });
  });

  describe('buildOrgAllowList', () => {
    let consoleWarnStub: sinon.SinonStub;

    beforeEach(() => {
      consoleWarnStub = sandbox.stub(console, 'warn');
    });

    it('should return a Set containing valid org identifiers', () => {
      const args = ['DEFAULT_TARGET_ORG', 'user@example.com', 'my-alias'];

      const result = buildOrgAllowList(args);

      expect(result).to.be.instanceOf(Set);
      expect(result.size).to.equal(3);
      expect(result.has('DEFAULT_TARGET_ORG')).to.be.true;
      expect(result.has('user@example.com')).to.be.true;
      expect(result.has('my-alias')).to.be.true;
    });

    it('should return a Set containing only ALLOW_ALL_ORGS when it is included', () => {
      const args = ['DEFAULT_TARGET_ORG', 'ALLOW_ALL_ORGS', 'user@example.com'];

      const result = buildOrgAllowList(args);

      expect(result.size).to.equal(1);
      expect(result.has('ALLOW_ALL_ORGS')).to.be.true;
      expect(consoleWarnStub.calledWithMatch(/ALLOW_ALL_ORGS is set/)).to.be.true;
    });

    it('should handle DEFAULT_TARGET_DEV_HUB argument', () => {
      const args = ['DEFAULT_TARGET_DEV_HUB'];

      const result = buildOrgAllowList(args);

      expect(result.size).to.equal(1);
      expect(result.has('DEFAULT_TARGET_DEV_HUB')).to.be.true;
    });

    it('should exit with code 1 when no arguments are provided', () => {
      const args: string[] = [];

      buildOrgAllowList(args);

      expect(processExitStub.calledWith(1)).to.be.true;
      expect(consoleErrorStub.calledWithMatch(/No arguments provided/)).to.be.true;
    });

    it('should exit with code 1 when an invalid argument is provided', () => {
      const args = ['DEFAULT_TARGET_ORG', '--invalid-flag'];

      buildOrgAllowList(args);

      expect(processExitStub.calledWith(1)).to.be.true;
      expect(consoleErrorStub.calledWithMatch(/Invalid argument/)).to.be.true;
    });

    it('should accept usernames with @ symbols', () => {
      const args = ['user@example.com', 'another.user@test.org'];

      const result = buildOrgAllowList(args);

      expect(result.size).to.equal(2);
      expect(result.has('user@example.com')).to.be.true;
      expect(result.has('another.user@test.org')).to.be.true;
    });

    it('should accept aliases that do not start with a dash', () => {
      const args = ['my-alias', 'another_alias'];

      const result = buildOrgAllowList(args);

      expect(result.size).to.equal(2);
      expect(result.has('my-alias')).to.be.true;
      expect(result.has('another_alias')).to.be.true;
    });
  });

  describe('sanitizePath', () => {
    it('should return true for valid absolute paths', () => {
      expect(sanitizePath(`${sep}valid${sep}path`)).to.be.true;
      expect(sanitizePath(`${sep}another${sep}valid${sep}path`)).to.be.true;
    });

    it('should return false for relative paths', () => {
      expect(sanitizePath('relative/path')).to.be.false;
      expect(sanitizePath('./relative/path')).to.be.false;
    });

    it('should detect path traversal attempts', () => {
      expect(sanitizePath(`${sep}path${sep}..${sep}file`)).to.be.false;
      expect(sanitizePath(`${sep}path${sep}\\..${sep}file`)).to.be.false;
      expect(sanitizePath(`${sep}path${sep}../file`)).to.be.false;
      expect(sanitizePath(`${sep}path${sep}..\\file`)).to.be.false;
    });

    it('should handle URL-encoded sequences', () => {
      expect(sanitizePath(`${sep}path${sep}%2e%2e${sep}file`)).to.be.false;
      expect(sanitizePath(`${sep}valid${sep}%20path`)).to.be.true;
    });

    it('should handle Unicode characters', () => {
      expect(sanitizePath(`${sep}path${sep}\u2025file`)).to.be.false;
      expect(sanitizePath(`${sep}path${sep}\u2026file`)).to.be.false;
      expect(sanitizePath(`${sep}valid${sep}path\u00e9`)).to.be.true;
    });

    it('should handle mixed path separators', () => {
      expect(sanitizePath(`${sep}path\\subpath${sep}file`)).to.be.true;
      expect(sanitizePath(`${sep}path${sep}..\\file`)).to.be.false;
    });
  });
});<|MERGE_RESOLUTION|>--- conflicted
+++ resolved
@@ -16,17 +16,13 @@
 import { sep } from 'node:path';
 import { expect } from 'chai';
 import sinon from 'sinon';
-<<<<<<< HEAD
-import { textResponse, getEnabledToolsets, parseStartupArguments, buildOrgAllowList } from '../../src/shared/utils.js';
-=======
 import {
   textResponse,
   getEnabledToolsets,
   parseStartupArguments,
-  parseAllowedOrgs,
+  buildOrgAllowList,
   sanitizePath,
 } from '../../src/shared/utils.js';
->>>>>>> 9fa4c30b
 
 // Create a mock version of availableToolsets for testing instead of importing from index.js
 // This avoids the error with parseArgs when running tests
